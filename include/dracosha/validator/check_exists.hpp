--- conflicted
+++ resolved
@@ -27,7 +27,14 @@
 
 //-------------------------------------------------------------
 
-<<<<<<< HEAD
+
+#ifdef _MSC_VER
+// disable warning about taking address of temporary variable 
+// because take_address_of() takes address only of lvalue reference 
+// which is safe
+#pragma warning(disable:4172)
+#endif
+
 /**
   @brief Extract member from object
   @param obj Object under test
@@ -39,25 +46,6 @@
     If member is not found then nullptr will be returned.
 */
 BOOST_HANA_CONSTEXPR_LAMBDA auto get_member_ptr =[](auto&& obj,auto&& key)
-=======
-namespace detail
-{
-
-template <typename T>
-constexpr auto take_address_of(T&& t) -> decltype(&t)
-{
-    return &t;
-}
-
-#ifdef _MSC_VER
-// disable warning about taking address of temporary variable 
-// because take_address_of() takes address only of lvalue reference 
-// which is safe
-#pragma warning(disable:4172)
-#endif
-
-BOOST_HANA_CONSTEXPR_LAMBDA auto iterate_exists =[](auto&& obj,auto&& key)
->>>>>>> 382d94a9
 {
     if (obj && contains(*obj,key))
     {
@@ -73,15 +61,10 @@
                                     )
                 )(nullptr);
 };
-<<<<<<< HEAD
-=======
 
 #ifdef _MSC_VER
 #pragma warning(default:4172)
 #endif
-
-}
->>>>>>> 382d94a9
 
 /**
   @brief Check if member at a given path exist in the object
